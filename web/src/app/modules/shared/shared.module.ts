--- conflicted
+++ resolved
@@ -57,10 +57,7 @@
 import { RouterModule } from '@angular/router';
 import { ResizableModule } from 'angular-resizable-element';
 import { hljsLanguages } from './highlight';
-<<<<<<< HEAD
-=======
 import { IndicatorComponent } from './components/presentation/indicator/indicator.component';
->>>>>>> 05543ea6
 
 @NgModule({
   declarations: [
